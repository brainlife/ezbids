--- conflicted
+++ resolved
@@ -8,13 +8,9 @@
     apt-get update && apt-get upgrade -y
 
 RUN apt install -y parallel python3 python3-pip tree curl unzip git jq python libgl-dev python-numpy
-<<<<<<< HEAD
+
 RUN pip3 install numpy==1.23.0 nibabel==4.0.0 pandas==1.0.1 matplotlib pyyaml==5.4.1 pydicom==2.3.1 natsort pydeface && \
-    pip3 install quickshear
-=======
-RUN pip3 install numpy==1.23.0 nibabel pandas==1.0.1 matplotlib pyyaml==5.4.1 natsort pydeface && \
     pip3 install quickshear pypet2bids
->>>>>>> 7ca62e03
 
 RUN apt-get install -y build-essential pkg-config cmake git pigz rename zstd libopenjp2-7 libgdcm-tools wget libopenblas-dev && \
     apt-get clean -y && apt-get autoclean -y && apt-get autoremove -y
@@ -67,7 +63,7 @@
 ENV PATH $NVM_DIR/v$NODE_VERSION/bin:$PATH
 
 #install bids-validator
-RUN npm install -g bids-validator@1.9.9
+RUN npm install -g bids-validator@1.11.0
 
 # install source code from local
 WORKDIR /app/handler
