--- conflicted
+++ resolved
@@ -7,7 +7,6 @@
 RUN apt update && \
     apt-get update && apt-get upgrade -y
 
-<<<<<<< HEAD
 # RUN apt install -y parallel python3 python3-pip tree curl unzip git jq libgl-dev python-numpy (orig)
 RUN apt install -y parallel python3 python3-pip tree curl unzip git jq libgl-dev
 
@@ -31,13 +30,6 @@
 #     apt update && \
 #     apt install eyelink-display-software
 
-=======
-RUN apt install -y parallel python3 python3-pip tree curl unzip git jq python libgl-dev python-numpy
-
-RUN pip3 install numpy==1.23.0 nibabel==4.0.0 pandas matplotlib pyyaml==5.4.1 pydicom==2.3.1 natsort pydeface && \
-    pip3 install quickshear mne mne-bids
-
->>>>>>> f41542d4
 # Install pypet2bids
 RUN git clone https://github.com/openneuropet/PET2BIDS && \
     cd PET2BIDS && make installpoetry buildpackage installpackage
