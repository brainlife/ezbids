<template>
<div style="padding: 20px;">

    <div class="series-list">
        <div v-for="(s, series_idx) in ezbids.series" :key="series_idx"
            class="series-item"
            :class="{'selected': ss === s}"
            @click="ss = s">
            <el-tag type="info" size="mini" title="Series index">#{{series_idx}}</el-tag>
            &nbsp;
            <datatype :type="s.type" :series_idx="series_idx" :entities="s.entities" :class="{excluded: s.type == 'exclude'}"/>
            <small style="opacity: 0.7;">({{s.SeriesDescription}})</small>
            &nbsp;
            <el-tag type="info" effect="plain" size="mini" title="Number of objects">{{getObjectsFromSeries(s).length}} objs</el-tag>
            &nbsp;
            <el-badge v-if="s.validationErrors.length > 0" type="danger" :value="s.validationErrors.length" style="margin-left: 5px;">
                <small/>
            </el-badge>
        </div>
        <pre v-if="config.debug">{{ezbids.series}}</pre>
    </div>

    <div v-if="!ss" style="margin-left: 450px; padding: 20px; background-color: #eee;">
        <p>Please update how you'd like to map each dicom SeriesDescription to BIDS datatype/entities.</p>
        <p>The information you specify here will be applied to all subjects that uses matching SeriesDescription. You can also override this information later for each subject.</p>
        <div style="background-color: white; padding: 10px; color: #666;">
            <i class="el-icon-back"/> Please select a series to view/edit
        </div>
    </div>
    <div class="series-detail">
        <div v-if="ss">
            <h5>BIDS Datatype / Entities</h5>
            <el-form label-width="150px">
                <el-alert v-if="ss.message" :title="ss.message" type="warning"/>
                <div style="margin-bottom: 10px;">
                    <el-alert show-icon :closable="false" type="error" v-for="(error, idx) in ss.validationErrors" :key="idx" :title="error" style="margin-bottom: 4px;"/>
                </div>

                <el-form-item label="Datatype">
                    <el-select v-model="ss.type" reqiured placeholder="(exclude)" size="small" @change="validate(ss)" style="width: 100%">
                        <el-option value="exclude">(Exclude from BIDS conversion)</el-option>
                        <el-option-group v-for="type in bidsSchema.datatypes" :key="type.label" :label="type.label">
                            <el-option v-for="subtype in type.options" :key="subtype.value" :value="subtype.value">
                                {{type.label}} / {{subtype.label}}
                            </el-option>
                        </el-option-group>
                    </el-select>
                    <br>
                </el-form-item>

                <div v-if="ss.type && ss.type.startsWith('fmap/')">
                    <el-form-item label="FieldMap For">
                        <el-select v-model="ss.forType" reqiured placeholder="(unknown)" size="small" @change="validate(ss)">
                            <el-option value="dwi/dwi">Diffusion</el-option>
                            <el-option value="func/bold">Functional/Bold</el-option>
                        </el-select>
                        <br>
                        <small style="position: relative; top: -8px;">* Datatype that this fmap is intended for. Used to help assining correct IntendedFor field</small>
                    </el-form-item>
                </div>

                <div v-if="ss.type">
                    <el-form-item v-for="(v, entity) in getSomeEntities(ss.type)" :key="entity"
                        :label="entity.toString()+'-'+(v=='required'?' *':'')" style="width: 350px">
                        <el-popover v-if="bidsSchema.entities[entity]" :width="350" trigger="focus" placement="left-start"
                            :title="bidsSchema.entities[entity].name"
                            :content="bidsSchema.entities[entity].description">
                            <template #reference>
                                <el-input v-model="ss.entities[entity]" size="small" :required="v == 'required'" @change="validate(ss)"/>
                            </template>
                        </el-popover>
                    </el-form-item>
                </div>

                <el-form-item label="Common Metadata">
                    <small>All objects under this series contain the following common metadata.</small>
                    <p style="margin-top: 0; margin-bottom: 0;">
                        <el-tag type="info" size="mini"><small>SeriesDescription:
                        {{ss.SeriesDescription}}</small></el-tag>&nbsp;
                        <el-tag type="info" size="mini"><small>EchoTime: {{ss.EchoTime}}</small></el-tag>&nbsp;
                        <el-tag type="info" size="mini"><small>ImageType: {{ss.ImageType}}</small></el-tag>&nbsp;
                        <el-tag type="info" size="mini"><small>RepetitionTime:
                        {{ss.RepetitionTime}}</small></el-tag>&nbsp;
                    </p>
                </el-form-item>

                <el-form-item label="Volume Threshold" v-if="ss.type == 'func/bold'">
                    <small>Auto exclude object with less than specified number of volumnes</small>
                    <el-input v-model.number="ss.VolumeThreshold" size="small" placeholder="50"/>
                </el-form-item>
            </el-form>

            <p style="border-top: 1px solid #eee; padding: 10px 20px;">
                <small>The following objects belongs to this series.</small>
            </p>
            <div v-for="object in getObjectsFromSeries(ss)" :key="object.idx" class="object">
                <i class="el-icon-caret-right"/>&nbsp;
                <div v-for="(v, k) in object._entities" :key="object.idx+'.'+k.toString()" style="display: inline-block; font-size: 85%;">
                    <span v-if="v" style="margin-right: 10px;">
                        {{k}}-<b>{{v}}</b>
                    </span>
                </div>
                <div style="float: right">
                    <el-tag size="mini" type="info">filesize: {{prettyBytes(ezbids.objects[object.idx].analysisResults.filesize)}}</el-tag>&nbsp;
                    <el-tag size="mini" type="info">volumes: {{ezbids.objects[object.idx].analysisResults.NumVolumes}}</el-tag>&nbsp;
                </div>
                <div style="margin-left: 25px">
<<<<<<< HEAD
                    <p v-for="(path, idx) in ezbids.objects[object.idx].pngPaths" :key="idx">
                        <pre style="margin-bottom: 0">{{path}}</pre>
                        <a :href="getURL(path)">
                            <img style="width: 100%" :src="getURL(path)"/>
=======
                    <p v-if="ezbids.objects[object.idx].pngPaths[0]">
                        <small><b>Preview</b></small>
                        <a :href="getURL(ezbids.objects[object.idx].pngPaths[0])">
                            <img style="width: 100%" :src="getURL(ezbids.objects[object.idx].pngPaths[0])"/>
>>>>>>> f837f804
                        </a>
                    </p>

                    <small><b>Files</b></small>
                    <div v-for="(item, idx) in ezbids.objects[object.idx].items" :key="idx">
                        <pre>{{item.path}}</pre>
                        <showfile v-if="['json', 'bval', 'bvec'].includes(item.path.split('.').pop())" :path="item.path"/>
                    </div>
                </div>
            </div>
        </div>
    </div>
</div>
</template>

<script lang="ts">

import { mapState, mapGetters, } from 'vuex'
import { defineComponent } from 'vue'

import showfile from './components/showfile.vue'
import datatype from './components/datatype.vue'

import { prettyBytes } from './filters'

import { Series, IObject } from './store'

import { validateEntities } from './libUnsafe'

export default defineComponent({


    components: {
        datatype,
        showfile,
    },


    data() {
        return {
            showInfo: {} as any,
            ss: null as Series|null, //selected series
        }
    },

    computed: {
        ...mapState(['ezbids', 'bidsSchema', 'config']),
        ...mapGetters(['getBIDSEntities', 'getURL']), //doesn't work with ts?
    },

    mounted() {
        this.validateAll();
    },

    methods: {

        prettyBytes,

        getObjectsFromSeries(series: Series): IObject[] {
            const idx = this.ezbids.series.indexOf(series);
            return (this.ezbids.objects as IObject[]).filter(object=>object.series_idx == idx);
        },

        getSomeEntities(type: string): any {
            let entities = this.getBIDSEntities(type);

            //we don't want user set sub/ses through series
            delete entities.subject;
            delete entities.session;

            return entities;
        },

        toggleInfo(entity: string) {
            this.showInfo[entity] = !this.showInfo[entity];
        },

        validateAll() {
            this.ezbids.series.forEach(this.validate);
        },

        validate(s: Series|null) {
            if(!s) return;

            s.validationErrors = [];
            if(s.type != "exclude") {
                s.validationErrors = validateEntities(s.entities);
            }

            let entities = this.getBIDSEntities(s.type);
            for(let k in this.getSomeEntities(s.type)) {
                if(entities[k] == "required") {
                    if(!s.entities[k]) {
                        s.validationErrors.push("entity: "+k+" is required.");
                    }
                }
            }
        },

        isValid(cb: (v?: string)=>void) {
            this.validateAll();

            let err = undefined;
            this.ezbids.series.forEach((s: Series)=>{
                if(s.validationErrors.length > 0) err = "Please correct all issues";
            });
            return cb(err);
        }
    },
});

</script>

<style scoped>
.series-list {
    font-size: 90%;
    position: fixed;
    top: 0;
    bottom: 60px;
    left: 200px;
    width: 450px;
    overflow: auto;
    padding: 5px 10px;
    overflow-y: scroll;
    box-sizing: border-box;
}
.series-detail {
    position: fixed;
    top: 0;
    bottom: 60px;
    overflow-y: auto;
    right: 0;
    left: 650px;
    padding: 10px;
    z-index: 1;
}
.el-form-item {
    margin-bottom: 0;
}
.series-item {
    transition: background-color 0.3s;
    padding: 2px;
}
.series-item:hover {
    background-color: #ddd;
    cursor: pointer;
}
.selected {
    background-color: #d9ecff;
}
.object {
    padding: 0 20px;
    margin-bottom: 20px;
}
.object p {
    margin: 0;
}
.sidecar {
    height: 300px;
    overflow: auto;
    box-shadow: 2px 2px 4px #0005;
}
.excluded {
    opacity: 0.4;
}
h5 {
    padding: 0 20px;
}
</style><|MERGE_RESOLUTION|>--- conflicted
+++ resolved
@@ -105,17 +105,10 @@
                     <el-tag size="mini" type="info">volumes: {{ezbids.objects[object.idx].analysisResults.NumVolumes}}</el-tag>&nbsp;
                 </div>
                 <div style="margin-left: 25px">
-<<<<<<< HEAD
                     <p v-for="(path, idx) in ezbids.objects[object.idx].pngPaths" :key="idx">
                         <pre style="margin-bottom: 0">{{path}}</pre>
                         <a :href="getURL(path)">
                             <img style="width: 100%" :src="getURL(path)"/>
-=======
-                    <p v-if="ezbids.objects[object.idx].pngPaths[0]">
-                        <small><b>Preview</b></small>
-                        <a :href="getURL(ezbids.objects[object.idx].pngPaths[0])">
-                            <img style="width: 100%" :src="getURL(ezbids.objects[object.idx].pngPaths[0])"/>
->>>>>>> f837f804
                         </a>
                     </p>
 
