--- conflicted
+++ resolved
@@ -1,7 +1,6 @@
 
 exports.setIntendedFor = $root=>{
 
-<<<<<<< HEAD
     for (const subject in $root.subs) {
         const sessions = $root.subs[subject].sess
 
@@ -10,91 +9,7 @@
 
             let sectionIDs = sessions[session].objects.map(function (e) {
                 return e.analysisResults.section_ID
-=======
-    //first iterate over all subjects
-    for (const subject in $root.subs) {
-        console.debug("subject", subject);
 
-        //then iterate over each session under this subject
-        const sessions = $root.subs[subject].sess;
-        for(const session in sessions) {
-            console.debug("session", session); //might be empty string
-
-            //finally iterate through objects under this subject/session
-            sessions[session].objects.forEach(o=>{
-                console.log(o.idx, o._type);
-                //do things with this object(o)
-                //...
-                 
-            });
-        }
-    }
-
-    process.exit(1);
-
-    $root.subjects.forEach(sub=>{
-
-        // Determine how many sections there are per subject (and session)
-        sectionIDs = []
-        $root.objects.forEach(object=>{
-            if (object._entities.subject == sub.subject) {
-                if (!sectionIDs.includes(object.analysisResults.section_ID)) {
-                    sectionIDs.push(object.analysisResults.section_ID)
-                }
-            }
-        });
-        
-        for (section = 1; section <= sectionIDs.length; section++) {
-
-            dwiIndices = []
-            dwiPEDs = []
-            fmapFuncIndices = []
-            fmapDwiIndices = []
-            fmapMagPhaseIndices = []
-            fmapMagPhasediffIndices = []
-            fmapFuncPEDs = []
-            fmapDwiPEDs = []
-            funcIndices = []
-            funcPEDs = []
-
-            // Go through objects list and get values
-            $root.objects.forEach(object=>{
-                if (object._entities.subject == sub.subject) {
-
-                    if (object.analysisResults.section_ID == section) {
-                        
-                        if (object._type == 'func/bold' && !object._exclude) {
-                            funcIndices.push(object.idx)
-                            funcPEDs.push(object.items[0].sidecar.PhaseEncodingDirection)
-                        }
-
-                        if (object._type == 'dwi/dwi' && !object._exclude) {
-                            object.items.forEach(item=>{
-                                if (item.name == 'json') {
-                                    dwiIndices.push(object.idx)
-                                    dwiPEDs.push(item.sidecar.PhaseEncodingDirection)
-                                }
-                            });
-                        }
-
-                        if (object._type.startsWith('fmap') && !object._exclude) {
-                            if (object._type.includes('mag') || object._type.includes('phasediff')) {
-                                fmapMagPhasediffIndices.push(object.idx)
-                            } else if (object._type.includes('mag') || object._type.includes('phase1') || object._type.includes('phase2')) {
-                                fmapMagPhaseIndices.push(object.idx)
-                            } else {
-                                if (object.forType == 'func/bold') {
-                                    fmapFuncIndices.push(object.idx)
-                                    fmapFuncPEDs.push(object.items[0].sidecar.PhaseEncodingDirection)
-                                } else {
-                                    fmapDwiIndices.push(object.idx)
-                                    fmapDwiPEDs.push(object.items[0].sidecar.PhaseEncodingDirection)
-                                }
-                            }
-                        }
-                    }
-                }
->>>>>>> ba1726dc
             });
             console.log(sectionIDs)
 
