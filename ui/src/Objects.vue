--- conflicted
+++ resolved
@@ -1,24 +1,24 @@
 <template>
 <div style="padding: 20px">
     <div class="bids-structure">
-        <div v-for="(o_sub, sub) in ezbids._organized" :key="sub" style="font-size: 90%; margin-bottom: 10px">
-            <span v-if="sub != ''" class="hierarchy">
+        <div v-for="o_sub in ezbids._organized" :key="o_sub.sub" style="font-size: 90%; margin-bottom: 10px">
+            <span v-if="o_sub.sub != ''" class="hierarchy">
                 <i class="el-icon-user-solid" style="margin-right: 2px;"/>
-                <small>sub-</small><b>{{sub}}</b>
+                <small>sub-</small><b>{{o_sub.sub}}</b>
                 &nbsp;
-                <el-checkbox :value="o_sub.exclude" @change="excludeSubject(sub.toString(), $event)">
+                <el-checkbox :value="o_sub.exclude" @change="excludeSubject(o_sub.sub.toString(), $event)">
                     <small>Exclude this subject</small>
                 </el-checkbox>
             </span>
-            <div v-for="(o_ses, ses) in o_sub.sess" :key="ses" :class="{'left-border': ses != ''}">
-                <span v-if="ses" class="hierarchy">
+            <div v-for="o_ses in o_sub.sess" :key="o_ses.ses" :class="{'left-border': o_ses.ses != ''}">
+                <span v-if="o_ses.ses" class="hierarchy">
                     <i class="el-icon-time" style="margin-right: 2px;"/>
-                    <small>ses-</small><b>{{ses}}</b>
+                    <small>ses-</small><b>{{o_ses.ses}}</b>
                     &nbsp;
                     <small style="opacity: 0.5;">{{o_ses.AcquisitionDate}}</small>
                     &nbsp;
                     &nbsp;
-                    <el-checkbox :value="o_ses.exclude" @change="excludeSession(sub.toString(), ses.toString(), $event)">
+                    <el-checkbox :value="o_ses.exclude" @change="excludeSession(o_sub.sub.toString(), o_ses.ses.toString(), $event)">
                         <small>Exclude this session</small>
                     </el-checkbox>
                 </span>
@@ -158,21 +158,12 @@
                     </el-form-item>
 
                     <!--will be obsoleted by niivue-->
-<<<<<<< HEAD
                     <div v-for="(path, idx) in so.pngPaths" :key="idx">
                         <pre style="margin-bottom: 0">{{path}}</pre>
                         <a :href="getURL(path)">
                             <img style="width: 100%" :src="getURL(path)"/>
                         </a>
                     </div>
-=======
-                    <div v-if="so.pngPaths[0]">
-                        <a :href="getURL(so.pngPaths[0])">
-                            <img style="width: 100%" :src="getURL(so.pngPaths[0])"/>
-                        </a>
-                    </div>
-
->>>>>>> f837f804
                 </div>
             </el-form>
 
