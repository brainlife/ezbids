--- conflicted
+++ resolved
@@ -456,18 +456,7 @@
 
                 let sub = /*"sub-"+*/o._entities.subject;
                 let ses = o._entities.session;//?("ses-"+o._entities.session):"";
-<<<<<<< HEAD
-                if(!state.ezbids._organized[sub]) state.ezbids._organized[sub] = {
-                    sess: {},
-                    objects: []
-                };
-
-                if(!state.ezbids._organized[sub].sess[ses]) state.ezbids._organized[sub].sess[ses] = {
-                    AcquisitionDate: o.AcquisitionDate,
-                    objects: []
-                };
-                state.ezbids._organized[sub].sess[ses].objects.push(o);
-=======
+
                 let subGroup = state.ezbids._organized.find(s=>s.sub == sub);
                 if(!subGroup) {
                     subGroup = {
@@ -487,7 +476,6 @@
                     subGroup.sess.push(sesGroup);
                 }
                 sesGroup.objects.push(o);
->>>>>>> 034ec733
             });
         },
 
